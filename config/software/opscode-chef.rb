--- conflicted
+++ resolved
@@ -1,9 +1,5 @@
 name "opscode-chef"
-<<<<<<< HEAD
-version "pc-rel-2.6.0"
-=======
 version "rel-2.8.3"
->>>>>>> 4319e016
 
 dependencies ["ruby",
               "bundler",
