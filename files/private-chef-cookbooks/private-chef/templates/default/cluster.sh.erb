--- conflicted
+++ resolved
@@ -6,8 +6,6 @@
 LOGNAME=/var/log/opscode/keepalived/cluster.log
 PROGNAME=$(basename $0)
 
-<<<<<<< HEAD
-=======
 # must be longer than unicorn 60 second timeout
 export SVWAIT=30
 
@@ -15,7 +13,6 @@
 current_state_file=/var/opt/opscode/keepalived/current_cluster_status
 lockfile=/var/opt/opscode/keepalived/cluster-transition.lock
 
->>>>>>> f7d720cf
 function log_me
 {
   echo $1
@@ -40,14 +37,11 @@
         log_me "Attempting DRBD primary takeover - attempts left ${try}"
         drbdadm primary pc0 && break
         let "--try" || error_exit "Cannot become drbd primary!" 
-<<<<<<< HEAD
-=======
         last_requested_state=`echo -n $(cat $requested_state_file)`
         if [ "$last_requested_state" != "master" ]; then
           log_me "Requested state transition to backup, aborting trying to aquire DRBD primary"
           return
         fi
->>>>>>> f7d720cf
         sleep 1
       done
 
@@ -132,9 +126,6 @@
      last_requested_state=`echo -n $(cat $requested_state_file)`
    done
    unlock $lockfile 
-<<<<<<< HEAD
-   echo $1 > $current_state_file
-=======
    echo $transitioned_to > $current_state_file
 }
 
@@ -142,7 +133,6 @@
 
 if lock $lockfile; then
    transition_loop "$1"
->>>>>>> f7d720cf
 else
    log_me "Requested transition to $1"
    error_exit "Requested transition to $1, but state transition already running."
