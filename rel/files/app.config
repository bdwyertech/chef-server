[
 %% SASL config
 {sasl, [
         {sasl_error_logger, {file, "log/sasl-error.log"}},
         {errlog_type, error},
         {error_logger_mf_dir, "log/sasl"},      % Log directory
         {error_logger_mf_maxbytes, 10485760},   % 10 MB max file size
         {error_logger_mf_maxfiles, 5}           % 5 files max
        ]},
 {fast_log, [
             {loggers, [[{name, erchef},
                         {file, "log/erchef.log"},
                         {files, 5},
                         {file_size, 50}]]}
            ]},
 {chef_rest, [
              {ip, "{{chef_rest_ip}}"},
              {port, {{chef_rest_port}} },
              {reqid_header_name, "X-Request-Id"},
              {auth_skew, 900},
              %% currently only used by the search endpoint to bound
              %% how many nodes are deserialized at a time in
              %% preparing a response.
              {bulk_fetch_batch_size, {{bulk_fetch_batch_size}} },
              {estatsd_server, "{{estatsd_server}}"},
              {estatsd_port, {{estatsd_port}} }
             ]},
 {chef_common, [
                {solr_url, "{{solr_url}}" },
                {couchdb_host, "{{couchdb_server}}"},
                {couchdb_port, {{couchdb_port}} },

                {mysql_host, "{{mysql_host}}" },
                {mysql_port, {{mysql_port}} },
                {mysql_user, "{{mysql_user}}" },
                {mysql_pass, "{{mysql_pass}}" },
                {mysql_db_name, "{{mysql_db_name}}" },
                {mysql_pool_size, {{mysql_pool_size}} },
                {dark_launch_sql_users, {{sql_users}} },
                {cache_defaults, [{max_size, {{max_cache_size}} },
                                  {ttl, {{cache_ttl}} }]},
<<<<<<< HEAD
                {rabbitmq_host, "{{rabbitmq_host}}"},
                {rabbitmq_port, {{rabbitmq_port}} },
                {rabbitmq_user, "{{rabbitmq_user}}"},
                {rabbitmq_password, "{{rabbitmq_password}}"},
                {rabbitmq_vhost, "{{rabbitmq_vhost}}"}
=======

                {authz_root_url, "{{authz_root_url}}" }
>>>>>>> 9f682fdc
               ]},
 {darklaunch, [
               {config, "{{darklaunch_config}}" },
               {reload_time, {{darklaunch_reload_time}} }
              ]}
].<|MERGE_RESOLUTION|>--- conflicted
+++ resolved
@@ -39,16 +39,12 @@
                 {dark_launch_sql_users, {{sql_users}} },
                 {cache_defaults, [{max_size, {{max_cache_size}} },
                                   {ttl, {{cache_ttl}} }]},
-<<<<<<< HEAD
                 {rabbitmq_host, "{{rabbitmq_host}}"},
                 {rabbitmq_port, {{rabbitmq_port}} },
                 {rabbitmq_user, "{{rabbitmq_user}}"},
                 {rabbitmq_password, "{{rabbitmq_password}}"},
-                {rabbitmq_vhost, "{{rabbitmq_vhost}}"}
-=======
-
+                {rabbitmq_vhost, "{{rabbitmq_vhost}}"},
                 {authz_root_url, "{{authz_root_url}}" }
->>>>>>> 9f682fdc
                ]},
  {darklaunch, [
                {config, "{{darklaunch_config}}" },
